--- conflicted
+++ resolved
@@ -138,11 +138,7 @@
                     Console.WriteLine($"{Path.GetFileName(hexFile)}");
                 }
 
-<<<<<<< HEAD
                 cliOutput = RunStLinkCli($"-c SN={DeviceId} UR -Q -P \"{hexFile}\"");
-=======
-                cliOutput = RunStLinkCli($"-c SN={DeviceId} UR -Q -P {hexFile}");
->>>>>>> 1ed98c2a
 
                 if (!cliOutput.Contains("Programming Complete."))
                 {
@@ -259,11 +255,7 @@
                     Console.WriteLine($"{Path.GetFileName(binFile)} @ {addresses.ElementAt(index)}");
                 }
 
-<<<<<<< HEAD
                 cliOutput = RunStLinkCli($"-c SN={DeviceId} UR -Q -P \"{binFile}\" {addresses.ElementAt(index++)}");
-=======
-                cliOutput = RunStLinkCli($"-c SN={DeviceId} UR -Q -P {binFile} {addresses.ElementAt(index++)}");
->>>>>>> 1ed98c2a
 
                 if (!cliOutput.Contains("Programming Complete."))
                 {
