--- conflicted
+++ resolved
@@ -303,11 +303,6 @@
         }
 
         /// <summary>
-<<<<<<< HEAD
-        /// Show the CLI output.
-        /// </summary>
-        /// <param name="cliOutput">The message to show.</param>
-=======
         /// Executes an operation that flashes a collection of Intel HEX format files to a connected J-Link device.
         /// </summary>
         /// <param name="files">List of files to flash to the device.</param>
@@ -453,7 +448,6 @@
             return ExitCodes.OK;
         }
 
->>>>>>> 4ca230f6
         public void ShowCLIOutput(string cliOutput)
         {
             // show CLI output, if verbosity is diagnostic
