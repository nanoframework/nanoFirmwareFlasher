--- conflicted
+++ resolved
@@ -36,15 +36,9 @@
       },
       "nanoFramework.Tools.Debugger.Net": {
         "type": "Direct",
-<<<<<<< HEAD
-        "requested": "[2.4.45, )",
-        "resolved": "2.4.45",
-        "contentHash": "tG8lWhL4GAdVjrRHBB/g/bvaaXw8aidcatZ09pxkiBTqlIrHdrUM4Nsu/wvvMAgWscWrXDVAEYna1KHaFD9vfg==",
-=======
         "requested": "[2.4.46, )",
         "resolved": "2.4.46",
         "contentHash": "9y51vyBO5PNjm175GuDklNmZN8IkukZ5i31hUVBpRahzweu9KHcRtOd/+gcZC7S5+sxaFFLVkex7foW706T5gQ==",
->>>>>>> 0b69b1b6
         "dependencies": {
           "Polly": "7.2.3",
           "PropertyChanged.Fody": "2.6.1",
@@ -310,15 +304,9 @@
       },
       "nanoFramework.Tools.Debugger.Net": {
         "type": "Direct",
-<<<<<<< HEAD
-        "requested": "[2.4.45, )",
-        "resolved": "2.4.45",
-        "contentHash": "tG8lWhL4GAdVjrRHBB/g/bvaaXw8aidcatZ09pxkiBTqlIrHdrUM4Nsu/wvvMAgWscWrXDVAEYna1KHaFD9vfg==",
-=======
         "requested": "[2.4.46, )",
         "resolved": "2.4.46",
         "contentHash": "9y51vyBO5PNjm175GuDklNmZN8IkukZ5i31hUVBpRahzweu9KHcRtOd/+gcZC7S5+sxaFFLVkex7foW706T5gQ==",
->>>>>>> 0b69b1b6
         "dependencies": {
           "Polly": "7.2.3",
           "PropertyChanged.Fody": "2.6.1",
