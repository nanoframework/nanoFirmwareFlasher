﻿//
// Copyright (c) .NET Foundation and Contributors
// See LICENSE file in the project root for full license information.
//

using nanoFramework.Tools.Debugger;
using System;

namespace nanoFramework.Tools.FirmwareFlasher
{
<<<<<<< HEAD
    //public class FirmwarePackage<T> : FirmwarePackageBase, IDisposable where T : new()
    //{
    //    public Stm32Firmware DeviceFirmware { get; }

    //    public FirmwarePackage(NanoDeviceBase nanoDevice) : base(nanoDevice)
    //    {
    //        if (nanoDevice is null)
    //        {
    //            throw new ArgumentNullException(nameof(nanoDevice));
    //        }

    //        if (nanoDevice.Platform.StartsWith("STM32"))
    //        {
    //            DeviceFirmware = new Stm32Firmware(
    //                nanoDevice.TargetName,
    //                "",
    //                false);
    //        }
    //        else if (nanoDevice.Platform.StartsWith("STM32"))
    //        {
    //            DeviceFirmware = new JLinkFirmware(
    //                nanoDevice.TargetName,
    //                "",
    //                false);

    //        }
    //    }

    //    public FirmwarePackage(string targetName, string fwVersion, bool preview) : base(targetName, fwVersion, preview)
    //    {
    //    }

    //}

    /// <summary>
    /// Firmware Package Factory.
    /// </summary>
    public class FirmwarePackageFactory
    {
        /// <summary>
        /// Gets the firmware package for the device.
        /// </summary>
        /// <param name="nanoDevice">The device.</param>
        /// <returns>The Firmware package.</returns>
        /// <exception cref="ArgumentNullException">The argument was null.</exception>
        /// <exception cref="NotSupportedException">The command is not supported.</exception>
        public static FirmwarePackage GetFirmwarePackage(NanoDeviceBase nanoDevice)
=======
    public class FirmwarePackageFactory
    {
        public static FirmwarePackage GetFirmwarePackage(
            NanoDeviceBase nanoDevice,
            string fwVersion)
>>>>>>> 0fa4f86d
        {
            if (nanoDevice is null)
            {
                throw new ArgumentNullException(nameof(nanoDevice));
            }

            if (nanoDevice.Platform.StartsWith("STM32"))
            {
                return new Stm32Firmware(
                    nanoDevice.TargetName,
                    fwVersion,
                    false);
            }
            else if (nanoDevice.Platform.StartsWith("GGECKO_S1"))
            {
                return new JLinkFirmware(
                    nanoDevice.TargetName,
                    fwVersion,
                    false);
            }
            else
            {
                throw new NotSupportedException($"FirmwarePackageFactory doesn't support generating packages for {nanoDevice.Platform} platform");
            }
        }
    }
}<|MERGE_RESOLUTION|>--- conflicted
+++ resolved
@@ -8,41 +8,6 @@
 
 namespace nanoFramework.Tools.FirmwareFlasher
 {
-<<<<<<< HEAD
-    //public class FirmwarePackage<T> : FirmwarePackageBase, IDisposable where T : new()
-    //{
-    //    public Stm32Firmware DeviceFirmware { get; }
-
-    //    public FirmwarePackage(NanoDeviceBase nanoDevice) : base(nanoDevice)
-    //    {
-    //        if (nanoDevice is null)
-    //        {
-    //            throw new ArgumentNullException(nameof(nanoDevice));
-    //        }
-
-    //        if (nanoDevice.Platform.StartsWith("STM32"))
-    //        {
-    //            DeviceFirmware = new Stm32Firmware(
-    //                nanoDevice.TargetName,
-    //                "",
-    //                false);
-    //        }
-    //        else if (nanoDevice.Platform.StartsWith("STM32"))
-    //        {
-    //            DeviceFirmware = new JLinkFirmware(
-    //                nanoDevice.TargetName,
-    //                "",
-    //                false);
-
-    //        }
-    //    }
-
-    //    public FirmwarePackage(string targetName, string fwVersion, bool preview) : base(targetName, fwVersion, preview)
-    //    {
-    //    }
-
-    //}
-
     /// <summary>
     /// Firmware Package Factory.
     /// </summary>
@@ -52,17 +17,12 @@
         /// Gets the firmware package for the device.
         /// </summary>
         /// <param name="nanoDevice">The device.</param>
+        /// <param name="fwVersion">The firmware Version.</param>
         /// <returns>The Firmware package.</returns>
-        /// <exception cref="ArgumentNullException">The argument was null.</exception>
         /// <exception cref="NotSupportedException">The command is not supported.</exception>
-        public static FirmwarePackage GetFirmwarePackage(NanoDeviceBase nanoDevice)
-=======
-    public class FirmwarePackageFactory
-    {
         public static FirmwarePackage GetFirmwarePackage(
             NanoDeviceBase nanoDevice,
             string fwVersion)
->>>>>>> 0fa4f86d
         {
             if (nanoDevice is null)
             {
